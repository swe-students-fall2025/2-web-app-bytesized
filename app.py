--- conflicted
+++ resolved
@@ -18,14 +18,10 @@
     # load flask config from env variables
     config = dotenv_values()
     app.config.from_mapping(config)
-<<<<<<< HEAD
     
     # Ensure SECRET_KEY is set (required for sessions and flash messages)
     if not app.config.get('SECRET_KEY'):
         app.config['SECRET_KEY'] = os.getenv('SECRET_KEY', 'dev-secret-key-change-in-production')
-=======
-    app.debug = True  # Not for production
->>>>>>> 04a4912a
 
     cxn = pymongo.MongoClient(os.getenv("MONGO_URI"))
     db = cxn[os.getenv("MONGO_DBNAME")]
